{
  "name": "@scraped/cli",
  "private": true,
<<<<<<< HEAD
  "version": "0.2.0",
=======
  "version": "0.3.0",
>>>>>>> 0ad60a20
  "description": "The Rust CLI using native-only binary and Rust's Clasp",
  "scripts": {
    "build": "cargo build",
    "lint": "cargo clippy",
    "publish": "cargo build --release",
    "test": "cargo test"
  },
  "author": "Ken Snyder <ken@ken.net>",
  "license": "MIT",
  "repository": {
    "type": "git",
    "url": "git+https://github.com/yankeeinlondon/scraped.git"
  },
  "bugs": {
    "url": "https://github.com/yankeeinlondon/scraped/issues"
  },
  "homepage": "https://github.com/yankeeinlondon/scraped#readme"
}<|MERGE_RESOLUTION|>--- conflicted
+++ resolved
@@ -1,11 +1,7 @@
 {
   "name": "@scraped/cli",
   "private": true,
-<<<<<<< HEAD
-  "version": "0.2.0",
-=======
   "version": "0.3.0",
->>>>>>> 0ad60a20
   "description": "The Rust CLI using native-only binary and Rust's Clasp",
   "scripts": {
     "build": "cargo build",
